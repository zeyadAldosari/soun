--- conflicted
+++ resolved
@@ -1,17 +1,17 @@
 import pydicom
+import cv2
+import numpy as np
+import easyocr
 import cv2
 import numpy as np
 import easyocr
 from pydicom.uid import generate_uid
 import re
-<<<<<<< HEAD
 import os
 from pydicom.pixel_data_handlers.util import apply_modality_lut, apply_voi_lut
 import logging
 from pathlib import Path
 import copy
-=======
->>>>>>> 66afbc0b
 
 # Set up logging
 logging.basicConfig(level=logging.INFO, 
@@ -43,7 +43,6 @@
 
 # Extended list of sensitive DICOM tags
 SENSITIVE_TAGS = [
-<<<<<<< HEAD
     # Patient info
     (0x0010, 0x0010),  # Patient's Name
     (0x0010, 0x0020),  # Patient ID
@@ -108,60 +107,6 @@
     (0x0018, 0x1000),  # Device Serial Number
     (0x0018, 0x1020),  # Software Versions
 ]
-=======
-    (0x0010, 0x0010), (0x0010, 0x0020), (0x0010, 0x0030), (0x0010, 0x0040),
-    (0x0008, 0x0080), (0x0008, 0x0090), (0x0008, 0x1010), (0x0008, 0x1030),
-    (0x0008, 0x1048), (0x0008, 0x0050), (0x0010, 0x1000), (0x0010, 0x1001),
-    (0x0010, 0x2160), (0x0010, 0x21B0), (0x0018, 0x1030), (0x0008, 0x1070),
-    (0x0008, 0x009C),
-]
-
-SENSITIVE_KEYWORDS = ['name', 'id', 'dob', 'birth', 'mrn', 'patient', 'hospital']
-DATE_PATTERN = re.compile(r'\b\d{1,2}[-/]\d{1,2}[-/]\d{2,4}\b')
-ID_PATTERN = re.compile(r'\b\d{5,}\b')  # IDs: 5+ digits
-
-reader = easyocr.Reader(['en'])
-
-def is_sensitive_text(text):
-    t = text.lower()
-    return (
-        any(k in t for k in SENSITIVE_KEYWORDS) or
-        DATE_PATTERN.search(t) or
-        ID_PATTERN.search(t)
-    )
-
-def redact_burned_in_text(ds):
-    pixel_array = ds.pixel_array
-    img = pixel_array.astype(np.uint8)
-    if len(img.shape) == 2:
-        img = cv2.cvtColor(img, cv2.COLOR_GRAY2BGR)
-
-    results = reader.readtext(img)
-    redacted_count = 0
-
-    for (bbox, text, conf) in results:
-        if is_sensitive_text(text):
-            top_left = tuple(map(int, bbox[0]))
-            bottom_right = tuple(map(int, bbox[2]))
-            cv2.rectangle(img, top_left, bottom_right, (0, 0, 0), -1)
-            redacted_count += 1
-            print(f"🕶️ Redacted burned-in text: {text}")
-
-    gray_img = cv2.cvtColor(img, cv2.COLOR_BGR2GRAY)
-    ds.PixelData = gray_img.tobytes()
-    ds.Rows, ds.Columns = gray_img.shape
-    return redacted_count
-
-def anonymize_dicom(input_path, output_path):
-    ds = pydicom.dcmread(input_path)
-    print(f"\n📄 Processing: {input_path}")
-
-    # Step 1: Tag-level anonymization
-    for tag in SENSITIVE_TAGS:
-        if tag in ds:
-            print(f"❌ Removing tag {ds[tag].name}: {ds[tag].value}")
-            del ds[tag]
->>>>>>> 66afbc0b
 
 # Extended keywords for OCR text detection
 SENSITIVE_KEYWORDS = [
@@ -178,7 +123,6 @@
 PHONE_PATTERN = re.compile(r'\b\d{3}[-.]?\d{3}[-.]?\d{4}\b')  # Phone: xxx-xxx-xxxx
 TIME_PATTERN = re.compile(r'\b\d{1,2}:\d{2}(?::\d{2})?\s*(?:AM|PM|am|pm)?\b')  # Times
 
-<<<<<<< HEAD
 class DicomAnonymizer:
     def __init__(self, ocr_languages=['en'], ocr_gpu=False, confidence_threshold=0.5):
         """
@@ -601,16 +545,6 @@
         logger.info(f"  Errors: {self.stats['errors']}")
         
         return self.stats
-=======
-    # Step 2: Burned-in text removal
-    if hasattr(ds, 'PixelData'):
-        count = redact_burned_in_text(ds)
-        if count:
-            print(f"🔏 Redacted {count} burned-in texts.")
-
-    if 'BurnedInAnnotation' in ds:
-        ds.BurnedInAnnotation = 'NO'
->>>>>>> 66afbc0b
 
 # Example usage
 if __name__ == "__main__":
